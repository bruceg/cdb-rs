extern crate libc;
extern crate mmap;

use std::fs;
use std::io;
use std::io::prelude::*;
use std::cmp::min;
use std::path;
use std::ptr;
use std::slice;

use hash::hash;
use uint32::*;

pub use std::io::Result;

const KEYSIZE: usize = 32;

pub struct CDB {
    file: io::BufReader<fs::File>,
    size: usize,
<<<<<<< HEAD
    pos: u32,
=======
    mmap: Option<mmap::MemoryMap>,
>>>>>>> ed24195b
    header: [u8; 2048],
}

fn err_badfile<T>() -> Result<T> {
    Err(io::Error::new(io::ErrorKind::Other, "Invalid file format"))
}

<<<<<<< HEAD
=======
fn uint32_unpack2(buf: &[u8]) -> (u32, u32) {
    (uint32_unpack(&buf[0..4]), uint32_unpack(&buf[4..8]))
}

#[cfg(unix)]
use std::os::unix::io::AsRawFd;

#[cfg(unix)]
fn get_fd(file: &fs::File) -> libc::c_int {
    file.as_raw_fd()
}

#[cfg(windows)]
fn get_fd(file: &fs::File) -> libc::HANDLE {
    file.as_raw_handle()
}

fn mmap_file(file: &fs::File, len: usize) -> Result<mmap::MemoryMap> {
    let fd = get_fd(file);
    match mmap::MemoryMap::new(len, &[
        mmap::MapOption::MapReadable,
        mmap::MapOption::MapFd(fd),
        ]) {
        Err(_) => Err(io::Error::new(io::ErrorKind::Other, "mmap failed")),
        Ok(x) => Ok(x),
    }
}

>>>>>>> ed24195b
impl CDB {
    pub fn new(f: fs::File) -> Result<CDB> {
        let mut buf = [0; 2048];
        let meta = try!(f.metadata());
        let mut f = io::BufReader::new(f);
        if meta.len() < 2048 + 8 + 8 || meta.len() > 0xffffffff {
            return err_badfile();
        }
        let map = if let Ok(m) = mmap_file(&f, meta.len() as usize) {
            Some(m)
        }
        else {
            try!(f.seek(io::SeekFrom::Start(0)));
            try!(f.read(&mut buf));
            None
        };
        Ok(CDB {
            file: f,
            header: buf,
            pos: 2048,
            size: meta.len() as usize,
            mmap: map,
        })
    }

    pub fn open<P: AsRef<path::Path>>(filename: P) -> Result<CDB> {
        let file = try!(fs::File::open(&filename));
        CDB::new(file)
    }

    fn read(&mut self, buf: &mut [u8], pos: u32) -> Result<usize> {
        if pos as usize + buf.len() > self.size {
            return err_badfile();
        }
<<<<<<< HEAD
        if pos != self.pos {
            try!(self.file.seek(io::SeekFrom::Start(pos as u64)));
        }
        let mut len = buf.len();
        let mut read = 0;
        while len > 0 {
            let r = try!(self.file.read(&mut buf[read..]));
            len -= r;
            read += r;
        }
        self.pos = pos + buf.len() as u32;
        Ok(read)
=======
        if let Some(ref map) = self.mmap {
            unsafe {
                ptr::copy_nonoverlapping(map.data().offset(pos as isize), buf.as_mut_ptr(), buf.len());
            }
            Ok(buf.len())
        }
        else {
            try!(self.file.seek(io::SeekFrom::Start(pos as u64)));
            let mut len = buf.len();
            let mut read = 0;
            while len > 0 {
                let r = try!(self.file.read(&mut buf[read..]));
                len -= r;
                read += r;
            }
            Ok(read)
        }
>>>>>>> ed24195b
    }

    fn hash_table(&self, khash: u32) -> (u32, u32, u32) {
        let x = ((khash as usize) & 0xff) << 3;
        let (hpos, hslots) = if let Some(ref map) = self.mmap {
            let s = unsafe { slice::from_raw_parts(map.data(), 2048) };
            uint32_unpack2(&s[x..x+8])
        }
        else {
            uint32_unpack2(&self.header[x..x+8])
        };
        let kpos = if hslots > 0 { hpos + (((khash >> 8) % hslots) << 3) } else { 0 };
        (hpos, hslots, kpos)
    }

    fn match_key(&mut self, key: &[u8], pos: u32) -> Result<bool> {
        let mut buf = [0 as u8; KEYSIZE];
        let mut len = key.len();
        let mut pos = pos;
        let mut keypos = 0;

        while len > 0 {
            let n = min(len, buf.len());
            try!(self.read(&mut buf[..n], pos));
            if buf[..n] != key[keypos..keypos+n] {
                return Ok(false);
            }
            pos += n as u32;
            keypos += n;
            len -= n;
        }
        Ok(true)
    }

    pub fn find(&mut self, key: &[u8]) -> CDBIter {
        CDBIter::find(self, key)
    }
}

pub struct CDBIter<'a> {
    cdb: &'a mut CDB,
    key: Vec<u8>,
    khash: u32,
    kloop: u32,
    kpos: u32,
    hpos: u32,
    hslots: u32,
    dpos: u32,
    dlen: u32,
}

impl<'a> CDBIter<'a> {
    fn find(cdb: &'a mut CDB, key: &[u8]) -> CDBIter<'a> {
        let khash = hash(key);
        let (hpos, hslots, kpos) = cdb.hash_table(khash);

        CDBIter {
            cdb: cdb,
            key: key.into_iter().map(|x| *x).collect(),
            khash: khash,
            kloop: 0,
            kpos: kpos,
            hpos: hpos,
            hslots: hslots,
            dpos: 0,
            dlen: 0,
        }
    }

    fn read_vec(&mut self) -> Result<Vec<u8>> {
        let mut result = vec![0; self.dlen as usize];
        try!(self.cdb.read(&mut result[..], self.dpos));
        Ok(result)
    }
}

macro_rules! iter_try {
    ( $e:expr ) => {
        match $e {
            Err(x) => { return Some(Err(x)); },
            Ok(y) => y
        }
    }
}

impl<'a> Iterator for CDBIter<'a> {
    type Item = Result<Vec<u8>>;
    fn next(&mut self) -> Option<Result<Vec<u8>>> {
        while self.kloop < self.hslots {
            let mut buf = [0 as u8; 8];
            let kpos = self.kpos;
            iter_try!(self.cdb.read(&mut buf, kpos));
            let (khash, pos) = uint32_unpack2(&buf);
            if pos == 0 {
                return None;
            }
            self.kloop += 1;
            self.kpos += 8;
            if self.kpos == self.hpos + (self.hslots << 3) {
                self.kpos = self.hpos;
            }
            if khash == self.khash {
                iter_try!(self.cdb.read(&mut buf, pos));
                let (klen, dlen) = uint32_unpack2(&buf);
                if klen as usize == self.key.len() {
                    if iter_try!(self.cdb.match_key(&self.key[..], pos + 8)) {
                        self.dlen = dlen;
                        self.dpos = pos + 8 + self.key.len() as u32;
                        return Some(self.read_vec());
                    }
                }
            }
        }
        None
    }
}<|MERGE_RESOLUTION|>--- conflicted
+++ resolved
@@ -19,22 +19,13 @@
 pub struct CDB {
     file: io::BufReader<fs::File>,
     size: usize,
-<<<<<<< HEAD
     pos: u32,
-=======
     mmap: Option<mmap::MemoryMap>,
->>>>>>> ed24195b
     header: [u8; 2048],
 }
 
 fn err_badfile<T>() -> Result<T> {
     Err(io::Error::new(io::ErrorKind::Other, "Invalid file format"))
-}
-
-<<<<<<< HEAD
-=======
-fn uint32_unpack2(buf: &[u8]) -> (u32, u32) {
-    (uint32_unpack(&buf[0..4]), uint32_unpack(&buf[4..8]))
 }
 
 #[cfg(unix)]
@@ -61,7 +52,6 @@
     }
 }
 
->>>>>>> ed24195b
 impl CDB {
     pub fn new(f: fs::File) -> Result<CDB> {
         let mut buf = [0; 2048];
@@ -70,7 +60,7 @@
         if meta.len() < 2048 + 8 + 8 || meta.len() > 0xffffffff {
             return err_badfile();
         }
-        let map = if let Ok(m) = mmap_file(&f, meta.len() as usize) {
+        let map = if let Ok(m) = mmap_file(&f.get_ref(), meta.len() as usize) {
             Some(m)
         }
         else {
@@ -96,20 +86,6 @@
         if pos as usize + buf.len() > self.size {
             return err_badfile();
         }
-<<<<<<< HEAD
-        if pos != self.pos {
-            try!(self.file.seek(io::SeekFrom::Start(pos as u64)));
-        }
-        let mut len = buf.len();
-        let mut read = 0;
-        while len > 0 {
-            let r = try!(self.file.read(&mut buf[read..]));
-            len -= r;
-            read += r;
-        }
-        self.pos = pos + buf.len() as u32;
-        Ok(read)
-=======
         if let Some(ref map) = self.mmap {
             unsafe {
                 ptr::copy_nonoverlapping(map.data().offset(pos as isize), buf.as_mut_ptr(), buf.len());
@@ -117,7 +93,9 @@
             Ok(buf.len())
         }
         else {
-            try!(self.file.seek(io::SeekFrom::Start(pos as u64)));
+            if pos != self.pos {
+                try!(self.file.seek(io::SeekFrom::Start(pos as u64)));
+            }
             let mut len = buf.len();
             let mut read = 0;
             while len > 0 {
@@ -127,7 +105,6 @@
             }
             Ok(read)
         }
->>>>>>> ed24195b
     }
 
     fn hash_table(&self, khash: u32) -> (u32, u32, u32) {
